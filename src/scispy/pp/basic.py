--- conflicted
+++ resolved
@@ -4,23 +4,13 @@
 import scvi
 import spatialdata as sd
 from matplotlib import pyplot as plt
-<<<<<<< HEAD
-import numpy as np
-import yaml
-import warnings
-=======
->>>>>>> eb49597a
 
 def run_scanpy(
-    sdata: 'sd.SpatialData',
-    min_counts: 'int | None' = 20,
-    max_value: 'float | None' = 10,
-    n_neighbors: 'int' = 10,
-    resolution: 'float' = 0.5,
-    key: 'str' = 'leiden',
-    positive_coord_only: 'bool' = True,
-    *args,
-    **kwargs,
+    sdata: sd.SpatialData,
+    min_counts: int = 20,
+    resolution: float = 0.5,
+    positive_coord_only: bool = True,
+    key: str = "leiden",
 ):
     """Filter and run scanpy analysis.
 
@@ -30,53 +20,42 @@
         SpatialData object.
     min_counts
         minimum transcript count to keep cell.
-    max_value
-        clip to this value after scaling. If `None`, do not clip.
-    n_neighbors
-        number of local neighborhood.
     resolution
         resolution for clustering.
     key
         key to add for clusters.
-    positive_coord_only
-        keep only cells with positive coordinates
+
     """
-    adata = sdata['table']
-    print("Total cells: ", adata.shape[0])
-    sc.pp.filter_cells(adata, min_counts=min_counts, *args, **kwargs)
+    print("total cells=", sdata.table.shape[0])
 
     # filter also cells with negative coordinate center_x and center_y
     # sdata.table.obs["n_counts"] = sdata.table.layers['counts'].sum(axis=1)
     # sdata.table.obs.loc[sdata.table.obs['center_x'] < 0, 'n_counts'] = 0
     # sdata.table.obs.loc[sdata.table.obs['center_y'] < 0, 'n_counts'] = 0
 
-    if positive_coord_only & check_if_negative_coords(sdata):
-        print("Remove cells with negative coordinates")
-        # inutile si pas de coords neg
-        adata = adata[adata.obs['center_x'] > 0]
-        adata2 = adata[adata.obs['center_y'] > 0]
+    sc.pp.filter_cells(sdata.table, min_counts=min_counts)
+
+    if positive_coord_only is True:
+        adata = sdata.table[sdata.table.obs.center_x > 0]
+        adata2 = adata[adata.obs.center_y > 0]
         del sdata.tables["table"]
-        sdata['table'] = adata2
-    print("Remaining cells:", adata.shape[0])
-
-    sc.pp.normalize_total(adata, *args, **kwargs)
-    sc.pp.log1p(adata)
-    adata.raw = adata
-
-    sc.pp.scale(adata, max_value=max_value, *args, **kwargs)
-    sc.tl.pca(adata, svd_solver="arpack", *args, **kwargs)
-    sc.pp.neighbors(adata, n_neighbors=n_neighbors, *args, **kwargs)
-    sc.tl.umap(adata, *args, **kwargs)
-    sc.tl.leiden(adata, resolution=resolution, key_added=key, *args, **kwargs)
-    
+        sdata.table = adata2
+
+    print("remaining cells=", sdata.table.shape[0])
+
+    sc.pp.normalize_total(sdata.table)
+    sc.pp.log1p(sdata.table)
+    sdata.table.raw = sdata.table
+
+    sc.pp.scale(sdata.table, max_value=10)
+    sc.tl.pca(sdata.table, svd_solver="arpack")
+    sc.pp.neighbors(sdata.table, n_neighbors=10)
+    sc.tl.umap(sdata.table)
+    sc.tl.leiden(sdata.table, resolution=resolution, key_added=key)
+
     fig, axs = plt.subplots(1, 2, figsize=(20, 6))
-<<<<<<< HEAD
-    sc.pl.embedding(adata, "umap", color=key, ax=axs[0], show=False)
-    sq.pl.spatial_scatter(adata, color=key, shape=None, size=1, ax=axs[1])
-=======
     sc.pl.embedding(sdata.table, "umap", color=key, ax=axs[0], show=False)
     sc.pl.embedding(sdata.table, "spatial", color=key, size=1, ax=axs[1])
->>>>>>> eb49597a
     plt.tight_layout()
 
     # synchronize current shapes with filtered table
@@ -84,49 +63,8 @@
 
     # for vizgen previous analysis
     # sdata.shapes['cell_boundaries'] = sdata.shapes['cell_boundaries'].loc[sdata.table.obs.index.tolist()]
-    return
-
-def check_if_negative_coords(
-    sdata: 'sd.SpatialData'
-): 
-    """Check if some cells have negative coordinates.
-
-    Parameters
-    ----------
-    sdata
-        SpatialData object.
-    
-    Return
-    """
-    return np.any((sdata['table'].obs['center_x'] <= 0) | (sdata['table'].obs['center_y'] <= 0))
-
-
-def sync_shape(
-    sdata: 'sd.SpatialData',
-    shape_key: 'str | None' = None,
-):
-    """Synchronize shapes with table
-
-    Parameters
-    ----------
-    sdata
-        SpatialData object.
-    shape_key
-        key of shapes to synchronize
-    """
-    if shape_key is None:
-        shape_key = sdata['table'].uns["spatialdata_attrs"]["region"]
-
-    instance_key = sdata['table'].uns["spatialdata_attrs"]["instance_key"]
-    sdata[shape_key] = sdata[shape_key].loc[sdata['table'].obs[instance_key].tolist()]
-
-<<<<<<< HEAD
-
-def replaceGeneNames(
-    adata: 'an.AnnData',
-    path: 'str',
-    genes: 'set',
-=======
+
+
 def scvi_annotate(
     ad_spatial: an.AnnData,
     ad_ref: an.AnnData,
@@ -136,40 +74,8 @@
     batch_size: int = 128,
     metaref2add: tuple = [],
     filter_under_score: float = 0.5,
->>>>>>> eb49597a
 ):
-    """Replace old gene name by the new gene name.
-
-    Parameters
-    ----------
-    adata
-        AnnData object.
-    path
-        path to YAML file with old gene name and new gene name.
-    genes
-        gene names to modifiy.
-    """
-    with open(path, 'r') as file:
-        genes_dict = yaml.safe_load(file)
-
-    for gene in genes:
-        if gene in genes_dict.keys():
-            adata.var = adata.var.rename(index={genes_dict[gene]: gene}) 
-        else:
-            warnings.warn(f' The new name of {gene} is not found. Please check if you find it on : "https://www.genecards.org/" and if so add it.')
-    return
-    
-    
-def prepareToScvi(
-    ad_spatial: 'an.AnnData',
-    ad_ref: 'an.AnnData',
-    label_key: 'str' = "celltype",
-    batch_categories: 'list' = ["reference", "query"],
-    unlabeled_category: 'str' = "unknown",
-    batch_key: 'str' = "tech",
-    path_to_renamed_genes = '/data/analysis/data_fierville/SPATIAL/BPCO/Human_GRCh38_renamed_genes.yaml'
-) -> 'an.AnnData':
-    """Prepare the two datasets to integrate by combining common genes and concatenating them.
+    """Annotate anndata spatial cells using anndata cells reference using SCVI.
 
     Parameters
     ----------
@@ -177,127 +83,38 @@
         Anndata spatial object.
     ad_ref
         Anndata single-cell reference object.
+    label_ref
+        .obs key in single-cell reference object.
     label_key
-        .obs key in single-cell reference object and in spatial object.
+        .obs key in spatial object.
+    layer
+        layer in which we can find the raw count values.
     metaref2add
         .obs key in single-cell reference object to transfert to spatial.
-    path_to_renamed_genes
-        path to YAML file with old gene name and new gene name.
-
-    Returns
-    ----------
-    Anndata object with the two datasets concatenate.
+    filter_under_score
+        remove cells having a scvi assignment score under this cutoff
+
     """
-    # ad_spatial.var.index = ad_spatial.var.index.str.upper()
-    # ad_ref.var.index = ad_ref.var.index.str.upper()
-    
-    print("Reference:", ad_ref.n_vars, "genes")
-    print("Qurey:", ad_spatial.n_vars, "genes")
-    
-    # genes in spatial only
-    not_in_ref = set(ad_spatial.var_names) - set(ad_ref.var_names)
-    
-    if not_in_ref:
-        replaceGeneNames(ad_ref, path_to_renamed_genes, genes=not_in_ref)
-    else:
-        print('All spatial genes are in the single-cell dataset')
-    # print(set(ad_spatial.var_names) - set(ad_ref.var_names))
-    genes_shared = ad_spatial.var_names.intersection(ad_ref.var_names)
+    ad_spatial.var.index = ad_spatial.var.index.str.upper()
+    ad_ref.var.index = ad_ref.var.index.str.upper()
+
+    print("ref. ", ad_ref.shape)
+    print("viz. ", ad_spatial.shape)
+
+    # Select shared gene panel genes only
+    genes_Vizgen = ad_spatial.var.index
+    genes_10x = ad_ref.var.index
+    genes_shared = genes_Vizgen.intersection(genes_10x)  # List of shared genes
+    ad_emb = ad_spatial[:, genes_Vizgen.isin(genes_shared)].copy()
+    ad_ref = ad_ref[:, genes_10x.isin(genes_shared)]
+
     print(len(genes_shared), "common genes")
 
-    print("Concatenate both datasets...")
+    # missed = list(set(genes_Vizgen) - set(genes_shared))
+    # print("gene missed = ", missed)
+
+    # Concatenate the datasets
     # both needs to have the count values in the layer "counts" or layer received
-<<<<<<< HEAD
-    concat = ad_ref[:, genes_shared].concatenate(ad_spatial[:, genes_shared], 
-                                                 batch_key = batch_key, 
-                                                 batch_categories=batch_categories).copy()
-    concat.obs[label_key] = concat.obs[label_key].cat.add_categories([unlabeled_category])
-    concat.obs.loc[concat.obs[batch_key] == batch_categories[1], label_key] = unlabeled_category
-    
-    return concat
-
-
-def run_scANVI(
-    adata_train: 'an.AnnData',
-    layer: 'str' = "counts",
-    batch_key: 'str' = "tech",
-    label_key: 'str' = 'celltype',
-    n_layers: 'int' = 2,
-    n_latent: 'int' = 50,
-    unlabeled_category: 'str' = "unknown",
-) -> 'an.AnnData':
-    """Run scvi and scanvi and predict the annotation of unlabeled cells.
-
-    Parameters
-    ----------
-    adata_train
-        Anndata object.
-    layer
-        layer in which we can find the raw count values.
-    batch_key
-        .obs key in anndata object that separate the reference from the query.
-    label_key
-        .obs key in anndata object to make the annotation.
-    n_layers
-        number of hidden layers used for encoder and decoder NNs.
-    n_latent
-        dimensionality of the latent space.
-    unlabeled_category
-        name of the unlabeled cells in the label_key.
-
-    Returns
-    ----------
-    Anndata object integrated with predicted annotation.
-    """
-    scvi.model.SCVI.setup_anndata(adata_train, 
-                                  layer=layer, 
-                                  labels_key=label_key,
-                                  batch_key=batch_key)
-    vae = scvi.model.SCVI(adata_train, 
-                          n_layers=n_layers, 
-                          n_latent=n_latent)
-    vae.train()
-    print('Done scVI')
-    
-    # scvi.model.SCANVI.setup_anndata(concat, layer=layer, batch_key="tech",
-    #                                 labels_key=label_key, unlabeled_category="nan")
-    # pas trop utile on l'a deja fixe pour scvi -> garde meme chose
-    
-    lvae = scvi.model.SCANVI.from_scvi_model(vae, 
-                                             unlabeled_category=unlabeled_category,
-                                             labels_key=label_key,
-                                             adata=adata_train)
-    lvae.train(max_epochs=20, n_samples_per_label=100)
-    print('Done scANVI')
-    
-    adata_train.obs["C_scANVI"] = lvae.predict(adata_train)
-    adata_train.obsm["X_scANVI"] = lvae.get_latent_representation(adata_train)
-    
-    # add score
-    df_soft = lvae.predict(adata_train, soft=True) 
-    adata_train.obs["score"] = df_soft.max(axis=1)
-
-    return adata_train
-
-
-
-def scanvi_annotate(
-    sdata: 'sd.SpatialData',
-    ad_ref: 'an.AnnData',
-    table: 'str' = 'table',
-    label_key: 'str' = "celltype",
-    batch_categories: 'list' = ["reference", "query"], # batch_categories = ["single_cell", "spatial"]
-    unlabeled_category: 'str' = "unknown",
-    batch_key: 'str' = "tech",
-    layer: 'str' = "counts",
-    path_to_renamed_genes: 'str' = '/data/analysis/data_fierville/SPATIAL/BPCO/Human_GRCh38_renamed_genes.yaml',
-    metaref2add: 'list' = [],
-    filter_under_score: 'float | None' = 0.5,
-    n_layers: 'int' = 2,
-    n_latent: 'int' = 50,
-) -> 'an.AnnData':
-    """Make the transfert label from the single-cell dataset to the spatial dataset.
-=======
     concat = ad_ref.concatenate(ad_emb, batch_key="tech", batch_categories=["10x", "MERFISH"]).copy()
     # concat.layers[layer] = concat.raw.X.copy()
 
@@ -353,85 +170,21 @@
     shape_key: str = None,
 ):
     """Synchronize shapes with table
->>>>>>> eb49597a
 
     Parameters
     ----------
     sdata
-        SpatialData object. 
-    ad_ref
-        Anndata single-cell reference object.
-    table
-        table to use in the spatial object to make the integration.
-    label_key
-        .obs key in single-cell reference object and in spatial object.
-    batch_categories
-        name of the two datasets : first name have to be the annotated 
-        dataset and the second the unlabeled.
-    unlabeled_category
-        name of the unlabeled cells in the label_key.
-    batch_key
-        .obs key in anndata object that separate the reference from the query.
-    layer
-        layer in which we can find the raw count values.
-    path_to_renamed_genes
-        path to YAML file with old gene name and new gene name.
-    metaref2add
-        .obs key in single-cell reference object to transfert to spatial.
-    filter_under_score
-        remove cells having a scvi assignment score under this cutoff
-    n_layers
-        number of hidden layers used for encoder and decoder NNs.
-    n_latent
-        dimensionality of the latent space.
-
-    Returns
-    ----------
-    Anndata object with the two datasets concatenate.
+        SpatialData object.
+    shape_key
+        key of shapes to synchronize
+
     """
-    ad_spatial = sdata[table]
-    
-    if layer not in ad_ref.layers.keys():
-        ad_ref.layers[layer] = ad_ref.raw.X.copy()
-
-    concat = prepareToScvi(
-        ad_spatial=ad_spatial,
-        ad_ref=ad_ref,
-        label_key = label_key,
-        batch_categories = batch_categories,
-        unlabeled_category = unlabeled_category,
-        batch_key = batch_key,
-        layer = layer,
-        path_to_renamed_genes = path_to_renamed_genes
-    )
-   
-    concat = run_scANVI(
-        adata_train=concat,
-        layer = layer,
-        batch_key = batch_key,
-        label_key = label_key,
-        n_layers = n_layers,
-        n_latent = n_latent,
-        unlabeled_category = unlabeled_category
-    )
-
-    mask_to_predict = concat.obs[batch_key] == batch_categories[1] # 'query'
-    ad_spatial.obs[[f"{label_key}", f"{label_key}_score"]] = concat.obs[["C_scANVI", "score"]][mask_to_predict].values
-    ad_spatial.obs[f"{label_key}"] = ad_spatial.obs[f"{label_key}"].astype("category")
-
-    for i in range(0, len(metaref2add)):
-        d = pd.Series(ad_ref.obs[f"{metaref2add[i]}"].values, 
-                      index=ad_ref.obs[f"{label_key}"]).to_dict()
-        ad_spatial.obs[f"{metaref2add[i]}"] = ad_spatial.obs[f"{label_key}"].map(d)
-        ad_spatial.obs[f"{metaref2add[i]}"] = ad_spatial.obs[f"{metaref2add[i]}"].astype("category")
-    
-    if filter_under_score:
-        print(f'Remove cells with a score < {filter_under_score}...')
-        nb_cells = ad_spatial.n_obs
-        ad_spatial = ad_spatial[ad_spatial.obs[f"{label_key}_score"] >= filter_under_score]
-        print(f'Low assignment score filtering {nb_cells - ad_spatial.n_obs} cells.')
-
-    return 
+    if shape_key is None:
+        shape_key = sdata.table.uns["spatialdata_attrs"]["region"]
+
+    instance_key = sdata.table.uns["spatialdata_attrs"]["instance_key"]
+    sdata.shapes[shape_key] = sdata.shapes[shape_key].loc[sdata.table.obs[instance_key].tolist()]
+
 
 # def switch_region(
 #    sdata: sd.SpatialData,
