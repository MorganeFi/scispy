--- conflicted
+++ resolved
@@ -24,9 +24,6 @@
     "run_pseudobulk",
     "sdata_rotate",
     "sdata_querybox",
-<<<<<<< HEAD
     "scis_prop",
-=======
     "shapes_of_cell_type",
->>>>>>> 71dc3152
 ]